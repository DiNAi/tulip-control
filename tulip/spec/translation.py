--- conflicted
+++ resolved
@@ -393,12 +393,9 @@
         - C{str} if gr1c or slugs
         - (assumption, guarantee), where each element of the tuple is C{str}
     """
-<<<<<<< HEAD
-    spec.check_syntax()
-=======
     if not isinstance(spec, tulip.spec.form.GRSpec):
         raise TypeError('translate requires first argument (spec) to be of type GRSpec')
->>>>>>> dc4cc539
+    spec.check_syntax()
     spec.str_to_int()
     # pprint.pprint(spec._bool_int)
     d = {p: [translate_ast(spec.ast(spec._bool_int[x]), lang).flatten(
